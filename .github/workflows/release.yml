name: goreleaser

on:
  push:
    tags:
      - v*.*.*

permissions:
  contents: write

jobs:
  goreleaser:
    runs-on: ubuntu-latest
    steps:
      - name: Checkout code
        uses: actions/checkout@v2

      - name: Install Go
        uses: actions/setup-go@v5
        with:
<<<<<<< HEAD
          fetch-depth: 0
      -
        name: Set up Go
        uses: actions/setup-go@v5
        with:
          go-version-file: go.mod

      -
        name: Run GoReleaser
=======
          go-version-file: go.mod

      - name: Run GoReleaser
>>>>>>> cfcf597c
        uses: goreleaser/goreleaser-action@v2
        with:
          # either 'goreleaser' (default) or 'goreleaser-pro'
          distribution: goreleaser
          version: latest
          args: release --rm-dist
        env:
          GITHUB_TOKEN: ${{ secrets.GITHUB_TOKEN }}
          # Your GoReleaser Pro key, if you are using the 'goreleaser-pro' distribution
          # GORELEASER_KEY: ${{ secrets.GORELEASER_KEY }}<|MERGE_RESOLUTION|>--- conflicted
+++ resolved
@@ -18,21 +18,9 @@
       - name: Install Go
         uses: actions/setup-go@v5
         with:
-<<<<<<< HEAD
-          fetch-depth: 0
-      -
-        name: Set up Go
-        uses: actions/setup-go@v5
-        with:
-          go-version-file: go.mod
-
-      -
-        name: Run GoReleaser
-=======
           go-version-file: go.mod
 
       - name: Run GoReleaser
->>>>>>> cfcf597c
         uses: goreleaser/goreleaser-action@v2
         with:
           # either 'goreleaser' (default) or 'goreleaser-pro'
