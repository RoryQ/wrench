--- conflicted
+++ resolved
@@ -96,13 +96,8 @@
 	return ms[i].Version < ms[j].Version
 }
 
-<<<<<<< HEAD
 func LoadMigrations(dir string, toSkipSlice []uint, detectPartitionedDML bool) (Migrations, error) {
-	files, err := ioutil.ReadDir(dir)
-=======
-func LoadMigrations(dir string, toSkipSlice []uint) (Migrations, error) {
 	files, err := os.ReadDir(dir)
->>>>>>> d9b242c6
 	if err != nil {
 		return nil, err
 	}
