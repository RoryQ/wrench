--- conflicted
+++ resolved
@@ -170,11 +170,7 @@
 				t.Fatalf("failed to apply mutation: %v", err)
 			}
 
-<<<<<<< HEAD
-			dml, err := ioutil.ReadFile("testdata/partitioned-dml.sql")
-=======
 			dml, err := os.ReadFile("testdata/dml.sql")
->>>>>>> cfcf597c
 			if err != nil {
 				t.Fatalf("failed to read dml file: %v", err)
 			}
